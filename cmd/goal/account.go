// Copyright (C) 2019-2021 Algorand, Inc.
// This file is part of go-algorand
//
// go-algorand is free software: you can redistribute it and/or modify
// it under the terms of the GNU Affero General Public License as
// published by the Free Software Foundation, either version 3 of the
// License, or (at your option) any later version.
//
// go-algorand is distributed in the hope that it will be useful,
// but WITHOUT ANY WARRANTY; without even the implied warranty of
// MERCHANTABILITY or FITNESS FOR A PARTICULAR PURPOSE.  See the
// GNU Affero General Public License for more details.
//
// You should have received a copy of the GNU Affero General Public License
// along with go-algorand.  If not, see <https://www.gnu.org/licenses/>.

package main

import (
	"bufio"
	"encoding/base64"
	"fmt"
	"io/ioutil"
	"os"
	"path/filepath"
	"sort"
	"strings"
	"time"

	"github.com/algorand/go-algorand/config"
	"github.com/algorand/go-algorand/crypto"
	"github.com/algorand/go-algorand/crypto/merklekeystore"
	"github.com/algorand/go-algorand/crypto/passphrase"
	generatedV2 "github.com/algorand/go-algorand/daemon/algod/api/server/v2/generated"
	algodAcct "github.com/algorand/go-algorand/data/account"
	"github.com/algorand/go-algorand/data/basics"
	"github.com/algorand/go-algorand/data/transactions"
	"github.com/algorand/go-algorand/libgoal"
	"github.com/algorand/go-algorand/protocol"
	"github.com/algorand/go-algorand/util"
	"github.com/algorand/go-algorand/util/db"

	"github.com/spf13/cobra"
)

var (
	accountAddress     string
	walletName         string
	defaultAccountName string
	defaultAccount     bool
	unencryptedWallet  bool
	online             bool
	accountName        string
	transactionFee     uint64
	statusChangeLease  string
	statusChangeTxFile string
	roundFirstValid    uint64
	roundLastValid     uint64
	keyDilution        uint64
	threshold          uint8
	partKeyOutDir      string
	partKeyFile        string
	partKeyDeleteInput bool
	listpartkeyCompat  bool
	importDefault      bool
	mnemonic           string
	dumpOutFile        string
	listAccountInfo    bool
)

func init() {
	accountCmd.AddCommand(newCmd)
	accountCmd.AddCommand(deleteCmd)
	accountCmd.AddCommand(listCmd)
	accountCmd.AddCommand(renameCmd)
	accountCmd.AddCommand(infoCmd)
	accountCmd.AddCommand(balanceCmd)
	accountCmd.AddCommand(rewardsCmd)
	accountCmd.AddCommand(changeOnlineCmd)
	accountCmd.AddCommand(addParticipationKeyCmd)
	accountCmd.AddCommand(installParticipationKeyCmd)
	accountCmd.AddCommand(listParticipationKeysCmd)
	accountCmd.AddCommand(importCmd)
	accountCmd.AddCommand(exportCmd)
	accountCmd.AddCommand(importRootKeysCmd)
	accountCmd.AddCommand(accountMultisigCmd)
	accountCmd.AddCommand(markNonparticipatingCmd)

	accountMultisigCmd.AddCommand(newMultisigCmd)
	accountMultisigCmd.AddCommand(deleteMultisigCmd)
	accountMultisigCmd.AddCommand(infoMultisigCmd)

	accountCmd.AddCommand(renewParticipationKeyCmd)
	accountCmd.AddCommand(renewAllParticipationKeyCmd)

	accountCmd.AddCommand(partkeyInfoCmd)

	accountCmd.AddCommand(dumpCmd)

	// Wallet to be used for the account operation
	accountCmd.PersistentFlags().StringVarP(&walletName, "wallet", "w", "", "Set the wallet to be used for the selected operation")

	// Account Flag
	accountCmd.Flags().StringVarP(&defaultAccountName, "default", "f", "", "Set the account with this name to be the default account")

	// New Account flag
	newCmd.Flags().BoolVarP(&defaultAccount, "default", "f", false, "Set this account as the default one")

	// Delete account flag
	deleteCmd.Flags().StringVarP(&accountAddress, "address", "a", "", "Address of account to delete")
	deleteCmd.MarkFlagRequired("address")

	// New Multisig account flag
	newMultisigCmd.Flags().Uint8VarP(&threshold, "threshold", "T", 1, "Number of signatures required to spend from this address")
	newMultisigCmd.MarkFlagRequired("threshold")

	// Delete multisig account flag
	deleteMultisigCmd.Flags().StringVarP(&accountAddress, "address", "a", "", "Address of multisig account to delete")
	deleteMultisigCmd.MarkFlagRequired("address")

	// Lookup info for multisig account flag
	infoMultisigCmd.Flags().StringVarP(&accountAddress, "address", "a", "", "Address of multisig account to look up")
	infoMultisigCmd.MarkFlagRequired("address")

	// Account list flags
	listCmd.Flags().BoolVar(&listAccountInfo, "info", false, "Include additional information about each account's assets and applications")

	// Info flags
	infoCmd.Flags().StringVarP(&accountAddress, "address", "a", "", "Account address to look up (required)")
	infoCmd.MarkFlagRequired("address")

	// Balance flags
	balanceCmd.Flags().StringVarP(&accountAddress, "address", "a", "", "Account address to retrieve balance (required)")
	balanceCmd.MarkFlagRequired("address")

	// Rewards flags
	rewardsCmd.Flags().StringVarP(&accountAddress, "address", "a", "", "Account address to retrieve rewards (required)")
	rewardsCmd.MarkFlagRequired("address")

	// changeOnlineStatus flags
	changeOnlineCmd.Flags().StringVarP(&accountAddress, "address", "a", "", "Account address to change (required if no -partkeyfile)")
	changeOnlineCmd.Flags().StringVarP(&partKeyFile, "partkeyfile", "", "", "Participation key file (required if no -account)")
	changeOnlineCmd.Flags().BoolVarP(&online, "online", "o", true, "Set this account to online or offline")
	changeOnlineCmd.Flags().Uint64VarP(&transactionFee, "fee", "f", 0, "The Fee to set on the status change transaction (defaults to suggested fee)")
	changeOnlineCmd.Flags().Uint64VarP(&firstValid, "firstRound", "", 0, "")
	changeOnlineCmd.Flags().Uint64VarP(&firstValid, "firstvalid", "", 0, "FirstValid for the status change transaction (0 for current)")
	changeOnlineCmd.Flags().Uint64VarP(&numValidRounds, "validRounds", "", 0, "")
	changeOnlineCmd.Flags().Uint64VarP(&numValidRounds, "validrounds", "v", 0, "The validity period for the status change transaction")
	changeOnlineCmd.Flags().Uint64Var(&lastValid, "lastvalid", 0, "The last round where the transaction may be committed to the ledger")
	changeOnlineCmd.Flags().StringVarP(&statusChangeLease, "lease", "x", "", "Lease value (base64, optional): no transaction may also acquire this lease until lastvalid")
	changeOnlineCmd.Flags().StringVarP(&statusChangeTxFile, "txfile", "t", "", "Write status change transaction to this file")
	changeOnlineCmd.Flags().BoolVarP(&noWaitAfterSend, "no-wait", "N", false, "Don't wait for transaction to commit")
	changeOnlineCmd.Flags().MarkDeprecated("firstRound", "use --firstvalid instead")
	changeOnlineCmd.Flags().MarkDeprecated("validRounds", "use --validrounds instead")

	// addParticipationKey flags
	addParticipationKeyCmd.Flags().StringVarP(&accountAddress, "address", "a", "", "Account to associate with the generated partkey")
	addParticipationKeyCmd.MarkFlagRequired("address")
	addParticipationKeyCmd.Flags().Uint64VarP(&roundFirstValid, "roundFirstValid", "", 0, "The first round for which the generated partkey will be valid")
	addParticipationKeyCmd.MarkFlagRequired("roundFirstValid")
	addParticipationKeyCmd.Flags().Uint64VarP(&roundLastValid, "roundLastValid", "", 0, "The last round for which the generated partkey will be valid")
	addParticipationKeyCmd.MarkFlagRequired("roundLastValid")
	addParticipationKeyCmd.Flags().StringVarP(&partKeyOutDir, "outdir", "o", "", "Save participation key file to specified output directory to (for offline creation)")
	addParticipationKeyCmd.Flags().Uint64VarP(&keyDilution, "keyDilution", "", 0, "Key dilution for two-level participation keys")

	// installParticipationKey flags
	installParticipationKeyCmd.Flags().StringVar(&partKeyFile, "partkey", "", "Participation key file to install")
	installParticipationKeyCmd.MarkFlagRequired("partkey")
	installParticipationKeyCmd.Flags().BoolVar(&partKeyDeleteInput, "delete-input", false, "Acknowledge that installpartkey will delete the input key file")

	// listpartkey flags
	listParticipationKeysCmd.Flags().BoolVarP(&listpartkeyCompat, "compatibility", "c", false, "Print output in compatibility mode. This option will be removed in a future release, please use REST API for tooling.")

	// import flags
	importCmd.Flags().BoolVarP(&importDefault, "default", "f", false, "Set this account as the default one")
	importCmd.Flags().StringVarP(&mnemonic, "mnemonic", "m", "", "Mnemonic to import (will prompt otherwise)")
	// export flags
	exportCmd.Flags().StringVarP(&accountAddress, "address", "a", "", "Address of account to export")
	exportCmd.MarkFlagRequired("address")
	// importRootKeys flags
	importRootKeysCmd.Flags().BoolVarP(&unencryptedWallet, "unencrypted-wallet", "u", false, "Import into the default unencrypted wallet, potentially creating it")

	// renewParticipationKeyCmd
	renewParticipationKeyCmd.Flags().StringVarP(&accountAddress, "address", "a", "", "Account address to update (required)")
	renewParticipationKeyCmd.MarkFlagRequired("address")
	renewParticipationKeyCmd.Flags().Uint64VarP(&transactionFee, "fee", "f", 0, "The Fee to set on the status change transaction (defaults to suggested fee)")
	renewParticipationKeyCmd.Flags().Uint64VarP(&roundLastValid, "roundLastValid", "", 0, "The last round for which the generated partkey will be valid")
	renewParticipationKeyCmd.MarkFlagRequired("roundLastValid")
	renewParticipationKeyCmd.Flags().Uint64VarP(&keyDilution, "keyDilution", "", 0, "Key dilution for two-level participation keys")
	renewParticipationKeyCmd.Flags().BoolVarP(&noWaitAfterSend, "no-wait", "N", false, "Don't wait for transaction to commit")

	// renewAllParticipationKeyCmd
	renewAllParticipationKeyCmd.Flags().Uint64VarP(&transactionFee, "fee", "f", 0, "The Fee to set on the status change transactions (defaults to suggested fee)")
	renewAllParticipationKeyCmd.Flags().Uint64VarP(&roundLastValid, "roundLastValid", "", 0, "The last round for which the generated partkeys will be valid")
	renewAllParticipationKeyCmd.MarkFlagRequired("roundLastValid")
	renewAllParticipationKeyCmd.Flags().Uint64VarP(&keyDilution, "keyDilution", "", 0, "Key dilution for two-level participation keys")
	renewAllParticipationKeyCmd.Flags().BoolVarP(&noWaitAfterSend, "no-wait", "N", false, "Don't wait for transaction to commit")

	// markNonparticipatingCmd flags
	markNonparticipatingCmd.Flags().StringVarP(&accountAddress, "address", "a", "", "Account address to change")
	markNonparticipatingCmd.MarkFlagRequired("address")
	markNonparticipatingCmd.Flags().Uint64VarP(&transactionFee, "fee", "f", 0, "The Fee to set on the status change transaction (defaults to suggested fee)")
	markNonparticipatingCmd.Flags().Uint64VarP(&firstValid, "firstRound", "", 0, "")
	markNonparticipatingCmd.Flags().Uint64VarP(&firstValid, "firstvalid", "", 0, "FirstValid for the status change transaction (0 for current)")
	markNonparticipatingCmd.Flags().Uint64VarP(&numValidRounds, "validRounds", "", 0, "")
	markNonparticipatingCmd.Flags().Uint64VarP(&numValidRounds, "validrounds", "v", 0, "The validity period for the status change transaction")
	markNonparticipatingCmd.Flags().Uint64Var(&lastValid, "lastvalid", 0, "The last round where the transaction may be committed to the ledger")
	markNonparticipatingCmd.Flags().StringVarP(&statusChangeTxFile, "txfile", "t", "", "Write status change transaction to this file, rather than posting to network")
	markNonparticipatingCmd.Flags().BoolVarP(&noWaitAfterSend, "no-wait", "N", false, "Don't wait for transaction to commit")
	markNonparticipatingCmd.Flags().MarkDeprecated("firstRound", "use --firstvalid instead")
	markNonparticipatingCmd.Flags().MarkDeprecated("validRounds", "use --validrounds instead")

	dumpCmd.Flags().StringVarP(&dumpOutFile, "outfile", "o", "", "Save balance record to specified output file")
	dumpCmd.Flags().StringVarP(&accountAddress, "address", "a", "", "Account address to retrieve balance (required)")
	balanceCmd.MarkFlagRequired("address")
}

func scLeaseBytes(cmd *cobra.Command) (leaseBytes [32]byte) {
	if cmd.Flags().Changed("lease") {
		leaseBytesRaw, err := base64.StdEncoding.DecodeString(statusChangeLease)
		if err != nil {
			reportErrorf(malformedLease, lease, err)
		}
		if len(leaseBytesRaw) != 32 {
			reportErrorf(malformedLease, lease, fmt.Errorf("lease length %d != 32", len(leaseBytesRaw)))
		}
		copy(leaseBytes[:], leaseBytesRaw)
	}
	return
}

var accountCmd = &cobra.Command{
	Use:   "account",
	Short: "Control and manage Algorand accounts",
	Long:  `Collection of commands to support the creation and management of accounts / wallets tied to a specific Algorand node instance.`,
	Args:  validateNoPosArgsFn,
	Run: func(cmd *cobra.Command, args []string) {
		accountList := makeAccountsList(ensureSingleDataDir())

		// Update the default account
		if defaultAccountName != "" {
			// If the name doesn't exist, return an error
			if !accountList.isTaken(defaultAccountName) {
				reportErrorf(errorNameDoesntExist, defaultAccountName)
			}
			// Set the account with this name to be default
			accountList.setDefault(defaultAccountName)
			reportInfof(infoSetAccountToDefault, defaultAccountName)
			os.Exit(0)
		}

		// Return the help text
		cmd.HelpFunc()(cmd, args)
	},
}

var accountMultisigCmd = &cobra.Command{
	Use:   "multisig",
	Short: "Control and manage multisig accounts",
	Args:  validateNoPosArgsFn,
	Run: func(cmd *cobra.Command, args []string) {
		// Return the help text
		cmd.HelpFunc()(cmd, args)
	},
}

var renameCmd = &cobra.Command{
	Use:   "rename [old name] [new name]",
	Short: "Change the human-friendly name of an account",
	Long:  `Change the human-friendly name of an account. This is a local-only name, it is not stored on the network.`,
	Args:  cobra.ExactArgs(2),
	Run: func(cmd *cobra.Command, args []string) {
		accountList := makeAccountsList(ensureSingleDataDir())

		oldName := args[0]
		newName := args[1]

		// If not valid name, return an error
		if ok, err := isValidName(newName); !ok {
			reportErrorln(err)
		}

		// If the old name isn't in use, return an error
		if !accountList.isTaken(oldName) {
			reportErrorf(errorNameDoesntExist, oldName)
		}

		// If the new name isn't available, return an error
		if accountList.isTaken(newName) {
			reportErrorf(errorNameAlreadyTaken, newName)
		}

		// Otherwise, rename
		accountList.rename(oldName, newName)
		reportInfof(infoRenamedAccount, oldName, newName)
	},
}

var newCmd = &cobra.Command{
	Use:   "new",
	Short: "Create a new account",
	Long:  `Coordinates the creation of a new account with KMD. The name specified here is stored in a local configuration file and is only used by goal when working against that specific node instance.`,
	Args:  cobra.RangeArgs(0, 1),
	Run: func(cmd *cobra.Command, args []string) {
		accountList := makeAccountsList(ensureSingleDataDir())
		// Choose an account name
		if len(args) == 0 {
			accountName = accountList.getUnnamed()
		} else {
			accountName = args[0]
		}

		// If not valid name, return an error
		if ok, err := isValidName(accountName); !ok {
			reportErrorln(err)
		}

		// Ensure the user's name choice isn't taken
		if accountList.isTaken(accountName) {
			reportErrorf(errorNameAlreadyTaken, accountName)
		}

		dataDir := ensureSingleDataDir()

		// Get a wallet handle
		wh := ensureWalletHandle(dataDir, walletName)

		// Generate a new address in the default wallet
		client := ensureKmdClient(dataDir)
		genAddr, err := client.GenerateAddress(wh)
		if err != nil {
			reportErrorf(errorRequestFail, err)
		}

		// Add account to list
		accountList.addAccount(accountName, genAddr)

		// Set account to default if required
		if defaultAccount {
			accountList.setDefault(accountName)
		}

		reportInfof(infoCreatedNewAccount, genAddr)
	},
}

var deleteCmd = &cobra.Command{
	Use:   "delete",
	Short: "Delete an account",
	Long:  `Delete the indicated account. The key management daemon will no longer know about this account, although the account will still exist on the network.`,
	Args:  validateNoPosArgsFn,
	Run: func(cmd *cobra.Command, args []string) {
		dataDir := ensureSingleDataDir()
		accountList := makeAccountsList(dataDir)

		client := ensureKmdClient(dataDir)
		wh, pw := ensureWalletHandleMaybePassword(dataDir, walletName, true)

		err := client.DeleteAccount(wh, pw, accountAddress)
		if err != nil {
			reportErrorf(errorRequestFail, err)
		}

		accountList.removeAccount(accountAddress)
	},
}

var newMultisigCmd = &cobra.Command{
	Use:   "new [address 1] [address 2]...",
	Short: "Create a new multisig account",
	Long:  `Create a new multisig account from a list of existing non-multisig addresses`,
	Args:  cobra.MinimumNArgs(1),
	Run: func(cmd *cobra.Command, args []string) {
		dataDir := ensureSingleDataDir()
		accountList := makeAccountsList(dataDir)

		// Get a wallet handle to the default wallet
		client := ensureKmdClient(dataDir)

		// Get a wallet handle
		wh := ensureWalletHandle(dataDir, walletName)

		// Detect duplicate PKs
		duplicateDetector := make(map[string]int)
		for _, addrStr := range args {
			duplicateDetector[addrStr]++
		}
		duplicatesDetected := false
		for _, counter := range duplicateDetector {
			if counter > 1 {
				duplicatesDetected = true
				break
			}
		}
		if duplicatesDetected {
			reportWarnln(warnMultisigDuplicatesDetected)
		}
		// Generate a new address in the default wallet
		addr, err := client.CreateMultisigAccount(wh, threshold, args)
		if err != nil {
			reportErrorf(errorRequestFail, err)
		}

		// Add account to list
		accountList.addAccount(accountList.getUnnamed(), addr)

		reportInfof(infoCreatedNewAccount, addr)
	},
}

var deleteMultisigCmd = &cobra.Command{
	Use:   "delete",
	Short: "Delete a multisig account",
	Long:  `Delete a multisig account. Like ordinary account delete, the local node will no longer know about the account, but it may still exist on the network.`,
	Args:  validateNoPosArgsFn,
	Run: func(cmd *cobra.Command, args []string) {
		dataDir := ensureSingleDataDir()
		accountList := makeAccountsList(dataDir)

		client := ensureKmdClient(dataDir)
		wh, pw := ensureWalletHandleMaybePassword(dataDir, walletName, true)

		err := client.DeleteMultisigAccount(wh, pw, accountAddress)
		if err != nil {
			reportErrorf(errorRequestFail, err)
		}

		accountList.removeAccount(accountAddress)
	},
}

var infoMultisigCmd = &cobra.Command{
	Use:   "info",
	Short: "Print information about a multisig account",
	Long:  `Print information about a multisig account, such as its Algorand multisig version, or the number of keys needed to validate a transaction from the multisig account.`,
	Args:  validateNoPosArgsFn,
	Run: func(cmd *cobra.Command, args []string) {
		dataDir := ensureSingleDataDir()
		client := ensureKmdClient(dataDir)
		wh := ensureWalletHandle(dataDir, walletName)

		multisigInfo, err := client.LookupMultisigAccount(wh, accountAddress)
		if err != nil {
			reportErrorf(errorRequestFail, err)
		}

		fmt.Printf("Version: %d\n", multisigInfo.Version)
		fmt.Printf("Threshold: %d\n", multisigInfo.Threshold)
		fmt.Printf("Public keys:\n")
		for _, pk := range multisigInfo.PKs {
			fmt.Printf("  %s\n", pk)
		}
	},
}

var listCmd = &cobra.Command{
	Use:   "list",
	Short: "Show the list of Algorand accounts on this machine",
	Long:  `Show the list of Algorand accounts on this machine. Indicates whether the account is [offline] or [online], and if the account is the default account for goal. Also displays account information with --info.`,
	Args:  validateNoPosArgsFn,
	Run: func(cmd *cobra.Command, args []string) {
		dataDir := ensureSingleDataDir()
		accountList := makeAccountsList(dataDir)

		// Get a wallet handle to the specified wallet
		wh := ensureWalletHandle(dataDir, walletName)

		// List the addresses in the wallet
		client := ensureKmdClient(dataDir)
		addrs, err := client.ListAddressesWithInfo(wh)
		if err != nil {
			reportErrorf(errorRequestFail, err)
		}

		// Special response if there are no addresses
		if len(addrs) == 0 {
			reportInfoln(infoNoAccounts)
			os.Exit(0)
		}

		accountInfoError := false

		// For each address, request information about it from algod
		for _, addr := range addrs {
			response, _ := client.AccountInformationV2(addr.Addr)
			// it's okay to proceed without algod info

			// Display this information to the user
			if addr.Multisig {
				multisigInfo, err := client.LookupMultisigAccount(wh, addr.Addr)
				if err != nil {
					fmt.Println("multisig lookup err")
					reportErrorf(errorRequestFail, err)
				}

				accountList.outputAccount(addr.Addr, response, &multisigInfo)
			} else {
				accountList.outputAccount(addr.Addr, response, nil)
			}

			if listAccountInfo {
				hasError := printAccountInfo(client, addr.Addr, response)
				accountInfoError = accountInfoError || hasError
			}
		}

		if accountInfoError {
			os.Exit(1)
		}
	},
}

var infoCmd = &cobra.Command{
	Use:   "info",
	Short: "Retrieve information about the assets and applications belonging to the specified account",
	Long:  `Retrieve information about the assets and applications the specified account has created or opted into.`,
	Args:  validateNoPosArgsFn,
	Run: func(cmd *cobra.Command, args []string) {
		dataDir := ensureSingleDataDir()
		client := ensureAlgodClient(dataDir)
		response, err := client.AccountInformationV2(accountAddress)
		if err != nil {
			reportErrorf(errorRequestFail, err)
		}

		hasError := printAccountInfo(client, accountAddress, response)
		if hasError {
			os.Exit(1)
		}
	},
}

func printAccountInfo(client libgoal.Client, address string, account generatedV2.Account) bool {
	var createdAssets []generatedV2.Asset
	if account.CreatedAssets != nil {
		createdAssets = make([]generatedV2.Asset, len(*account.CreatedAssets))
		for i, asset := range *account.CreatedAssets {
			createdAssets[i] = asset
		}
		sort.Slice(createdAssets, func(i, j int) bool {
			return createdAssets[i].Index < createdAssets[j].Index
		})
	}

	var heldAssets []generatedV2.AssetHolding
	if account.Assets != nil {
		heldAssets = make([]generatedV2.AssetHolding, len(*account.Assets))
		for i, assetHolding := range *account.Assets {
			heldAssets[i] = assetHolding
		}
		sort.Slice(heldAssets, func(i, j int) bool {
			return heldAssets[i].AssetId < heldAssets[j].AssetId
		})
	}

	var createdApps []generatedV2.Application
	if account.CreatedApps != nil {
		createdApps = make([]generatedV2.Application, len(*account.CreatedApps))
		for i, app := range *account.CreatedApps {
			createdApps[i] = app
		}
		sort.Slice(createdApps, func(i, j int) bool {
			return createdApps[i].Id < createdApps[j].Id
		})
	}

	var optedInApps []generatedV2.ApplicationLocalState
	if account.AppsLocalState != nil {
		optedInApps = make([]generatedV2.ApplicationLocalState, len(*account.AppsLocalState))
		for i, appLocalState := range *account.AppsLocalState {
			optedInApps[i] = appLocalState
		}
		sort.Slice(optedInApps, func(i, j int) bool {
			return optedInApps[i].Id < optedInApps[j].Id
		})
	}

	report := &strings.Builder{}
	errorReport := &strings.Builder{}
	hasError := false

	fmt.Fprintln(report, "Created Assets:")
	if len(createdAssets) == 0 {
		fmt.Fprintln(report, "\t<none>")
	}
	for _, createdAsset := range createdAssets {
		name := "<unnamed>"
		if createdAsset.Params.Name != nil {
			_, name = unicodePrintable(*createdAsset.Params.Name)
		}

		units := "units"
		if createdAsset.Params.UnitName != nil {
			_, units = unicodePrintable(*createdAsset.Params.UnitName)
		}

		total := assetDecimalsFmt(createdAsset.Params.Total, uint32(createdAsset.Params.Decimals))

		url := ""
		if createdAsset.Params.Url != nil {
			_, safeURL := unicodePrintable(*createdAsset.Params.Url)
			url = fmt.Sprintf(", %s", safeURL)
		}

		fmt.Fprintf(report, "\tID %d, %s, supply %s %s%s\n", createdAsset.Index, name, total, units, url)
	}

	fmt.Fprintln(report, "Held Assets:")
	if len(heldAssets) == 0 {
		fmt.Fprintln(report, "\t<none>")
	}
	for _, assetHolding := range heldAssets {
		assetParams, err := client.AssetInformationV2(assetHolding.AssetId)
		if err != nil {
			hasError = true
			fmt.Fprintf(errorReport, "Error: Unable to retrieve asset information for asset %d referred to by account %s: %v\n", assetHolding.AssetId, address, err)
			fmt.Fprintf(report, "\tID %d, error\n", assetHolding.AssetId)
		}

		amount := assetDecimalsFmt(assetHolding.Amount, uint32(assetParams.Params.Decimals))

		assetName := "<unnamed>"
		if assetParams.Params.Name != nil {
			_, assetName = unicodePrintable(*assetParams.Params.Name)
		}

		unitName := "units"
		if assetParams.Params.UnitName != nil {
			_, unitName = unicodePrintable(*assetParams.Params.UnitName)
		}

		frozen := ""
		if assetHolding.IsFrozen {
			frozen = " (frozen)"
		}

		fmt.Fprintf(report, "\tID %d, %s, balance %s %s%s\n", assetHolding.AssetId, assetName, amount, unitName, frozen)
	}

	fmt.Fprintln(report, "Created Apps:")
	if len(createdApps) == 0 {
		fmt.Fprintln(report, "\t<none>")
	}
	for _, app := range createdApps {
		allocatedInts := uint64(0)
		allocatedBytes := uint64(0)
		if app.Params.GlobalStateSchema != nil {
			allocatedInts = app.Params.GlobalStateSchema.NumUint
			allocatedBytes = app.Params.GlobalStateSchema.NumByteSlice
		}

		usedInts := uint64(0)
		usedBytes := uint64(0)
		if app.Params.GlobalState != nil {
			for _, value := range *app.Params.GlobalState {
				if basics.TealType(value.Value.Type) == basics.TealUintType {
					usedInts++
				} else {
					usedBytes++
				}
			}
		}

		extraPages := ""
		if app.Params.ExtraProgramPages != nil && *app.Params.ExtraProgramPages != 0 {
			plural := ""
			if *app.Params.ExtraProgramPages != 1 {
				plural = "s"
			}
			extraPages = fmt.Sprintf(", %d extra page%s", *app.Params.ExtraProgramPages, plural)
		}

		fmt.Fprintf(report, "\tID %d%s, global state used %d/%d uints, %d/%d byte slices\n", app.Id, extraPages, usedInts, allocatedInts, usedBytes, allocatedBytes)
	}

	fmt.Fprintln(report, "Opted In Apps:")
	if len(optedInApps) == 0 {
		fmt.Fprintln(report, "\t<none>")
	}
	for _, localState := range optedInApps {
		allocatedInts := localState.Schema.NumUint
		allocatedBytes := localState.Schema.NumByteSlice

		usedInts := uint64(0)
		usedBytes := uint64(0)
		if localState.KeyValue != nil {
			for _, value := range *localState.KeyValue {
				if basics.TealType(value.Value.Type) == basics.TealUintType {
					usedInts++
				} else {
					usedBytes++
				}
			}
		}
		fmt.Fprintf(report, "\tID %d, local state used %d/%d uints, %d/%d byte slices\n", localState.Id, usedInts, allocatedInts, usedBytes, allocatedBytes)
	}

	if hasError {
		fmt.Fprint(os.Stderr, errorReport.String())
	}
	fmt.Print(report.String())
	return hasError
}

var balanceCmd = &cobra.Command{
	Use:   "balance",
	Short: "Retrieve the balances for the specified account",
	Long:  `Retrieve the balance record for the specified account. Algo balance is displayed in microAlgos.`,
	Args:  validateNoPosArgsFn,
	Run: func(cmd *cobra.Command, args []string) {
		dataDir := ensureSingleDataDir()
		client := ensureAlgodClient(dataDir)
		response, err := client.AccountInformation(accountAddress)
		if err != nil {
			reportErrorf(errorRequestFail, err)
		}

		fmt.Printf("%v microAlgos\n", response.Amount)
	},
}

var dumpCmd = &cobra.Command{
	Use:   "dump",
	Short: "Dump the balance record for the specified account",
	Long:  `Dump the balance record for the specified account to terminal as JSON or to a file as MessagePack.`,
	Args:  validateNoPosArgsFn,
	Run: func(cmd *cobra.Command, args []string) {
		dataDir := ensureSingleDataDir()
		client := ensureAlgodClient(dataDir)
		rawAddress, err := basics.UnmarshalChecksumAddress(accountAddress)
		if err != nil {
			reportErrorf(errorParseAddr, err)
		}
		accountData, err := client.AccountData(accountAddress)
		if err != nil {
			reportErrorf(errorRequestFail, err)
		}

		br := basics.BalanceRecord{Addr: rawAddress, AccountData: accountData}
		if len(dumpOutFile) > 0 {
			data := protocol.Encode(&br)
			writeFile(dumpOutFile, data, 0644)
		} else {
			data := protocol.EncodeJSONStrict(&br)
			fmt.Println(string(data))
		}
	},
}

var rewardsCmd = &cobra.Command{
	Use:   "rewards",
	Short: "Retrieve the rewards for the specified account",
	Long:  `Retrieve the rewards for the specified account, including pending rewards. Units displayed are microAlgos.`,
	Args:  validateNoPosArgsFn,
	Run: func(cmd *cobra.Command, args []string) {
		dataDir := ensureSingleDataDir()
		client := ensureAlgodClient(dataDir)
		response, err := client.AccountInformation(accountAddress)
		if err != nil {
			reportErrorf(errorRequestFail, err)
		}

		fmt.Printf("%v microAlgos\n", response.Rewards)
	},
}

var changeOnlineCmd = &cobra.Command{
	Use:   "changeonlinestatus",
	Short: "Change online status for the specified account",
	Long:  `Change online status for the specified account. Set online should be 1 to set online, 0 to set offline. The broadcast transaction will be valid for a limited number of rounds. goal will provide the TXID of the transaction if successful. Going online requires that the given account has a valid participation key. If the participation key is specified using --partkeyfile, you must separately install the participation key from that file using "goal account installpartkey".`,
	Args:  validateNoPosArgsFn,
	Run: func(cmd *cobra.Command, args []string) {
		checkTxValidityPeriodCmdFlags(cmd)

		if accountAddress == "" && partKeyFile == "" {
			fmt.Printf("Must specify one of --address or --partkeyfile\n")
			os.Exit(1)
		}

		if partKeyFile != "" && !online {
			fmt.Printf("Going offline does not support --partkeyfile\n")
			os.Exit(1)
		}

		dataDir := ensureSingleDataDir()
		var client libgoal.Client
		if statusChangeTxFile != "" {
			// writing out a txn, don't need kmd
			client = ensureAlgodClient(dataDir)
		} else {
			client = ensureFullClient(dataDir)
		}

		var part *algodAcct.Participation
		if partKeyFile != "" {
			partdb, err := db.MakeErasableAccessor(partKeyFile)
			if err != nil {
				fmt.Printf("Cannot open partkey %s: %v\n", partKeyFile, err)
				os.Exit(1)
			}

			partkey, err := algodAcct.RestoreParticipation(partdb)
			if err != nil {
				fmt.Printf("Cannot load partkey %s: %v\n", partKeyFile, err)
				os.Exit(1)
			}

			part = &partkey.Participation
			if accountAddress == "" {
				accountAddress = part.Parent.String()
			}
		}

		firstTxRound, lastTxRound, err := client.ComputeValidityRounds(firstValid, lastValid, numValidRounds)
		if err != nil {
			reportErrorf(err.Error())
		}
		err = changeAccountOnlineStatus(
			accountAddress, part, online, statusChangeTxFile, walletName,
			firstTxRound, lastTxRound, transactionFee, scLeaseBytes(cmd), dataDir, client,
		)
		if err != nil {
			reportErrorf(err.Error())
		}
	},
}

func changeAccountOnlineStatus(acct string, part *algodAcct.Participation, goOnline bool, txFile string, wallet string, firstTxRound, lastTxRound, fee uint64, leaseBytes [32]byte, dataDir string, client libgoal.Client) error {
	// Generate an unsigned online/offline tx
	var utx transactions.Transaction
	var err error
	if goOnline {
		utx, err = client.MakeUnsignedGoOnlineTx(acct, part, firstTxRound, lastTxRound, fee, leaseBytes)
	} else {
		utx, err = client.MakeUnsignedGoOfflineTx(acct, firstTxRound, lastTxRound, fee, leaseBytes)
	}
	if err != nil {
		return err
	}

	if txFile != "" {
		return writeTxnToFile(client, false, dataDir, wallet, utx, txFile)
	}

	// Sign & broadcast the transaction
	wh, pw := ensureWalletHandleMaybePassword(dataDir, wallet, true)
	txid, err := client.SignAndBroadcastTransaction(wh, pw, utx)
	if err != nil {
		return fmt.Errorf(errorOnlineTX, err)
	}
	fmt.Printf("Transaction id for status change transaction: %s\n", txid)

	if noWaitAfterSend {
		fmt.Println("Note: status will not change until transaction is finalized")
		return nil
	}

	_, err = waitForCommit(client, txid, lastTxRound)
	return err
}

func genParticipationKeysAsync(asyncFunc func()) {
	errChan := make(chan struct{}, 1)
	go func() {
		asyncFunc()
		errChan <- struct{}{}
	}()

	progressStrings := [...]string{"/", "-", "\\", "|"}

	finished := false
	i := 0

	for !finished {
		timer := time.NewTimer(time.Duration(100 * time.Millisecond))
		select {
		case <-errChan:
			finished = true
			break
		case <-timer.C:
			fmt.Print(progressStrings[i])
			fmt.Print("\b")
			i = (i + 1) % len(progressStrings)
		}
	}
}

var addParticipationKeyCmd = &cobra.Command{
	Use:   "addpartkey",
	Short: "Generate a participation key for the specified account",
	Long:  `Generate a participation key for the specified account. This participation key can then be used for going online and participating in consensus.`,
	Args:  validateNoPosArgsFn,
	Run: func(cmd *cobra.Command, args []string) {
		dataDir := ensureSingleDataDir()

		if partKeyOutDir != "" && !util.IsDir(partKeyOutDir) {
			reportErrorf(errorDirectoryNotExist, partKeyOutDir)
		}

		// Generate a participation keys database and install it
		client := ensureFullClient(dataDir)

		participationGen := func() {
			_, _, err := client.GenParticipationKeysTo(accountAddress, roundFirstValid, roundLastValid, keyDilution, partKeyOutDir)
			if err != nil {
				reportErrorf(errorRequestFail, err)
			}
			reportInfof("Participation key generation successful")
		}

		reportInfof("Please standby while generating keys. This might take few minutes...")
		genParticipationKeysAsync(participationGen)
	},
}

var installParticipationKeyCmd = &cobra.Command{
	Use:   "installpartkey",
	Short: "Install a participation key",
	Long:  `Install a participation key from a partkey file. Intended for use with participation key files generated by "algokey part generate". Does not change the online status of an account or register the participation key; use "goal account changeonlinestatus" for doing so. Deletes input key file on successful install to ensure forward security.`,
	Args:  validateNoPosArgsFn,
	Run: func(cmd *cobra.Command, args []string) {
		if !partKeyDeleteInput {
			fmt.Println(
				`The installpartkey command deletes the input participation file on
successful installation.  Please acknowledge this by passing the
"--delete-input" flag to the installpartkey command.  You can make
a copy of the input file if needed, but please keep in mind that
participation keys must be securely deleted for each round, to ensure
forward security.  Storing old participation keys compromises overall
system security.

No --delete-input flag specified, exiting without installing key.`)
			os.Exit(1)
		}

		dataDir := ensureSingleDataDir()

		client := ensureAlgodClient(dataDir)
		_, _, err := client.InstallParticipationKeys(partKeyFile)
		if err != nil {
			reportErrorf(errorRequestFail, err)
		}
		fmt.Println("Participation key installed successfully")
	},
}

var renewParticipationKeyCmd = &cobra.Command{
	Use:   "renewpartkey",
	Short: "Renew an account's participation key",
	Long:  `Generate a participation key for the specified account and issue the necessary transaction to register it.`,
	Args:  validateNoPosArgsFn,
	Run: func(cmd *cobra.Command, args []string) {
		dataDir := ensureSingleDataDir()

		client := ensureAlgodClient(dataDir)

		currentRound, err := client.CurrentRound()
		if err != nil {
			reportErrorf(errorRequestFail, err)
		}

		params, err := client.SuggestedParams()
		if err != nil {
			reportErrorf(errorRequestFail, err)
		}
		proto := config.Consensus[protocol.ConsensusVersion(params.ConsensusVersion)]

		if roundLastValid <= (currentRound + proto.MaxTxnLife) {
			reportErrorf(errLastRoundInvalid, currentRound)
		}

		// Make sure we don't already have a partkey valid for (or after) specified roundLastValid
		parts, err := client.ListParticipationKeyFiles()
		if err != nil {
			reportErrorf(errorRequestFail, err)
		}
		for _, part := range parts {
			if part.Address().String() == accountAddress {
				if part.LastValid >= basics.Round(roundLastValid) {
					reportErrorf(errExistingPartKey, roundLastValid, part.LastValid)
				}
			}
		}

		err = generateAndRegisterPartKey(accountAddress, currentRound, roundLastValid, transactionFee, scLeaseBytes(cmd), keyDilution, walletName, dataDir, client)
		if err != nil {
			reportErrorf(err.Error())
		}
	},
}

func generateAndRegisterPartKey(address string, currentRound, lastValidRound uint64, fee uint64, leaseBytes [32]byte, dilution uint64, wallet string, dataDir string, client libgoal.Client) error {
	// Generate a participation keys database and install it
	var part algodAcct.Participation
	var keyPath string
	var err error
	genFunc := func() {
		part, keyPath, err = client.GenParticipationKeysTo(address, currentRound, lastValidRound, dilution, "")
		if err != nil {
			err = fmt.Errorf(errorRequestFail, err)
		}
		fmt.Printf("  Generated participation key for %s (Valid %d - %d)\n", address, currentRound, lastValidRound)
	}
	fmt.Printf("Generated participation key please standby...")
	genParticipationKeysAsync(genFunc)
	if err != nil {
		return err
	}

	// Now register it as our new online participation key
	goOnline := true
	txFile := ""
	err = changeAccountOnlineStatus(address, &part, goOnline, txFile, wallet, currentRound, lastValidRound, fee, leaseBytes, dataDir, client)
	if err != nil {
		os.Remove(keyPath)
		fmt.Fprintf(os.Stderr, "  Error registering keys - deleting newly-generated key file: %s\n", keyPath)
	}
	return err
}

var renewAllParticipationKeyCmd = &cobra.Command{
	Use:   "renewallpartkeys",
	Short: "Renew all existing participation keys",
	Long:  `Generate new participation keys for all existing accounts with participation keys and issue the necessary transactions to register them.`,
	Args:  validateNoPosArgsFn,
	Run: func(cmd *cobra.Command, args []string) {
		onDataDirs(func(dataDir string) {
			fmt.Printf("Renewing participation keys in %s...\n", dataDir)
			err := renewPartKeysInDir(dataDir, roundLastValid, transactionFee, scLeaseBytes(cmd), keyDilution, walletName)
			if err != nil {
				fmt.Fprintf(os.Stderr, "  Error: %s\n", err)
			}
		})
	},
}

func renewPartKeysInDir(dataDir string, lastValidRound uint64, fee uint64, leaseBytes [32]byte, dilution uint64, wallet string) error {
	client := ensureAlgodClient(dataDir)

	// Build list of accounts to renew from all accounts with part keys present
	parts, err := client.ListParticipationKeyFiles()
	if err != nil {
		return fmt.Errorf(errorRequestFail, err)
	}
	renewAccounts := make(map[basics.Address]algodAcct.Participation)
	for _, part := range parts {
		if existing, has := renewAccounts[part.Address()]; has {
			if existing.LastValid >= part.LastValid {
				// We already saw a partkey that expires later
				continue
			}
		}
		renewAccounts[part.Address()] = part
	}

	currentRound, err := client.CurrentRound()
	if err != nil {
		return fmt.Errorf(errorRequestFail, err)
	}

	params, err := client.SuggestedParams()
	if err != nil {
		return fmt.Errorf(errorRequestFail, err)
	}
	proto := config.Consensus[protocol.ConsensusVersion(params.ConsensusVersion)]

	if lastValidRound <= (currentRound + proto.MaxTxnLife) {
		return fmt.Errorf(errLastRoundInvalid, currentRound)
	}

	var anyErrors bool

	// Now go through each account and if it doesn't have a part key that's valid
	// at least through lastValidRound, generate a new key and register it.
	// Make sure we don't already have a partkey valid for (or after) specified roundLastValid
	for _, renewPart := range renewAccounts {
		if renewPart.LastValid >= basics.Round(lastValidRound) {
			fmt.Printf("  Skipping account %s: Already has a part key valid beyond %d (currently %d)\n", renewPart.Address(), lastValidRound, renewPart.LastValid)
			continue
		}

		// If the account's latest partkey expired before the current round, don't automatically renew and instead instruct the user to explicitly renew it.
		if renewPart.LastValid < basics.Round(lastValidRound) {
			fmt.Printf("  Skipping account %s: This account has part keys that have expired.  Please renew this account explicitly using 'renewpartkey'\n", renewPart.Address())
			continue
		}

		address := renewPart.Address().String()
		err = generateAndRegisterPartKey(address, currentRound, lastValidRound, fee, leaseBytes, dilution, wallet, dataDir, client)
		if err != nil {
			fmt.Fprintf(os.Stderr, "  Error renewing part key for account %s: %v\n", address, err)
			anyErrors = true
		}
	}
	if anyErrors {
		return fmt.Errorf("one or more renewal attempts had errors")
	}
	return nil
}

func maxRound(current uint64, next *uint64) uint64 {
	if next != nil && *next > current {
		return *next
	}
	return current
}

func uintToStr(number uint64) string {
	return fmt.Sprintf("%d", number)
}

// legacyListParticipationKeysCommand prints key information in the same
// format as earlier versions of goal. Some users are using this information
// in scripts and need some extra time to migrate to the REST API.
func legacyListParticipationKeysCommand() {
	dataDir := ensureSingleDataDir()

	client := ensureGoalClient(dataDir, libgoal.DynamicClient)
	parts, err := client.ListParticipationKeyFiles()
	if err != nil {
		reportErrorf(errorRequestFail, err)
	}

	var filenames []string
	for fn := range parts {
		filenames = append(filenames, fn)
	}
	sort.Strings(filenames)

	rowFormat := "%-10s\t%-80s\t%-60s\t%12s\t%12s\t%12s\n"
	fmt.Printf(rowFormat, "Registered", "Filename", "Parent address", "First round", "Last round", "First key")
	for _, fn := range filenames {
		onlineInfoStr := "unknown"
		onlineAccountInfo, err := client.AccountInformation(parts[fn].Address().GetUserAddress())
		if err == nil {
			votingBytes := parts[fn].Voting.OneTimeSignatureVerifier
			vrfBytes := parts[fn].VRF.PK
			if onlineAccountInfo.Participation != nil &&
				(string(onlineAccountInfo.Participation.ParticipationPK) == string(votingBytes[:])) &&
				(string(onlineAccountInfo.Participation.VRFPK) == string(vrfBytes[:])) &&
				(onlineAccountInfo.Participation.VoteFirst == uint64(parts[fn].FirstValid)) &&
				(onlineAccountInfo.Participation.VoteLast == uint64(parts[fn].LastValid)) &&
				(onlineAccountInfo.Participation.VoteKeyDilution == parts[fn].KeyDilution) {
				onlineInfoStr = "yes"
			} else {
				onlineInfoStr = "no"
			}
		}
		// it's okay to proceed without algod info
		first, last := parts[fn].ValidInterval()
		fmt.Printf(rowFormat, onlineInfoStr, fn, parts[fn].Address().GetUserAddress(),
			fmt.Sprintf("%d", first),
			fmt.Sprintf("%d", last),
			fmt.Sprintf("%d.%d", parts[fn].Voting.FirstBatch, parts[fn].Voting.FirstOffset))
	}
}

var listParticipationKeysCmd = &cobra.Command{
	Use:   "listpartkeys",
	Short: "List participation keys summary",
	Long:  `List all participation keys tracked by algod along with summary of additional information. For detailed key information use 'partkeyinfo'.`,
	Args:  validateNoPosArgsFn,
	Run: func(cmd *cobra.Command, args []string) {
		if listpartkeyCompat {
			legacyListParticipationKeysCommand()
			return
		}
		dataDir := ensureSingleDataDir()

		client := ensureGoalClient(dataDir, libgoal.DynamicClient)
		parts, err := client.ListParticipationKeys()
		if err != nil {
			reportErrorf(errorRequestFail, err)
		}

		// Squeezed this into 77 characters.
		rowFormat := "%-10s  %-11s  %-15s  %10s  %11s  %10s\n"
		fmt.Printf(rowFormat, "Registered", "Account", "ParticipationID", "Last Used", "First round", "Last round")
		for _, part := range parts {
			onlineInfoStr := "unknown"
			onlineAccountInfo, err := client.AccountInformation(part.Address)
			if err == nil {
				votingBytes := part.Key.VoteParticipationKey
				vrfBytes := part.Key.SelectionParticipationKey
				if onlineAccountInfo.Participation != nil &&
					(string(onlineAccountInfo.Participation.ParticipationPK) == string(votingBytes[:])) &&
					(string(onlineAccountInfo.Participation.VRFPK) == string(vrfBytes[:])) &&
					(onlineAccountInfo.Participation.VoteFirst == part.Key.VoteFirstValid) &&
					(onlineAccountInfo.Participation.VoteLast == part.Key.VoteLastValid) &&
					(onlineAccountInfo.Participation.VoteKeyDilution == part.Key.VoteKeyDilution) {
					onlineInfoStr = "yes"
				} else {
					onlineInfoStr = "no"
				}

				/*
					// PKI TODO: We could avoid querying the account with something like this.
					//       One problem is that it doesn't account for multiple keys on the same
					//       account, so we'd still need to query the round.
					if part.EffectiveFirstValid != nil && part.EffectiveLastValid < currentRound {
						onlineInfoStr = "yes"
					} else {
						onlineInfoStr = "no"
					}
				*/

				// it's okay to proceed without algod info
				lastUsed := maxRound(0, part.LastVote)
				lastUsed = maxRound(lastUsed, part.LastBlockProposal)
				lastUsed = maxRound(lastUsed, part.LastStateProof)
				lastUsedString := "N/A"
				if lastUsed != 0 {
					lastUsedString = uintToStr(lastUsed)
				}
				fmt.Printf(rowFormat,
					onlineInfoStr,
					fmt.Sprintf("%s...%s", part.Address[:4], part.Address[len(part.Address)-4:]),
					fmt.Sprintf("%s...", part.Id[:8]),
					lastUsedString,
					uintToStr(part.Key.VoteFirstValid),
					uintToStr(part.Key.VoteLastValid))
			}
		}
	},
}

var importCmd = &cobra.Command{
	Use:   "import",
	Short: "Import an account key from mnemonic",
	Long:  "Import an account key from a mnemonic generated by the export command or by algokey (NOT a mnemonic from the goal wallet command). The imported account will be listed alongside your wallet-generated accounts, but will not be tied to your wallet.",
	Run: func(cmd *cobra.Command, args []string) {
		dataDir := ensureSingleDataDir()
		accountList := makeAccountsList(dataDir)
		// Choose an account name
		if len(args) == 0 {
			accountName = accountList.getUnnamed()
		} else {
			accountName = args[0]
		}

		// If not valid name, return an error
		if ok, err := isValidName(accountName); !ok {
			reportErrorln(err)
		}

		// Ensure the user's name choice isn't taken
		if accountList.isTaken(accountName) {
			reportErrorf(errorNameAlreadyTaken, accountName)
		}

		client := ensureKmdClient(dataDir)
		wh := ensureWalletHandle(dataDir, walletName)
		//wh, pw := ensureWalletHandleMaybePassword(dataDir, walletName, true)

		if mnemonic == "" {
			fmt.Println(infoRecoveryPrompt)
			reader := bufio.NewReader(os.Stdin)
			resp, err := reader.ReadString('\n')
			resp = strings.TrimSpace(resp)
			if err != nil {
				reportErrorf(errorFailedToReadResponse, err)
			}
			mnemonic = resp
		}
		var key []byte
		key, err := passphrase.MnemonicToKey(mnemonic)
		if err != nil {
			reportErrorf(errorBadMnemonic, err)
		}

		importedKey, err := client.ImportKey(wh, key)
		if err != nil {
			reportErrorf(errorRequestFail, err)
		} else {
			reportInfof(infoImportedKey, importedKey.Address)

			accountList.addAccount(accountName, importedKey.Address)
			if importDefault {
				accountList.setDefault(accountName)
			}
		}
	},
}

var exportCmd = &cobra.Command{
	Use:   "export",
	Short: "Export an account key for use with account import",
	Long:  "Export an account mnemonic seed, for use with account import. This exports the seed for a single account and should NOT be confused with the wallet mnemonic.",
	Run: func(cmd *cobra.Command, args []string) {
		dataDir := ensureSingleDataDir()
		client := ensureKmdClient(dataDir)

		wh, pw := ensureWalletHandleMaybePassword(dataDir, walletName, true)
		passwordString := string(pw)

		response, err := client.ExportKey(wh, passwordString, accountAddress)

		if err != nil {
			reportErrorf(errorRequestFail, err)
		}

		seed, err := crypto.SecretKeyToSeed(response.PrivateKey)

		if err != nil {
			reportErrorf(errorSeedConversion, accountAddress, err)
		}

		privKeyAsMnemonic, err := passphrase.KeyToMnemonic(seed[:])

		if err != nil {
			reportErrorf(errorMnemonicConversion, accountAddress, err)
		}

		reportInfof(infoExportedKey, accountAddress, privKeyAsMnemonic)
	},
}

var importRootKeysCmd = &cobra.Command{
	Use:   "importrootkey",
	Short: "Import .rootkey files from the data directory into a kmd wallet",
	Long:  "Import .rootkey files from the data directory into a kmd wallet. This is analogous to using the import command with an account seed mnemonic: the imported account will be displayed alongside your wallet-derived accounts, but will not be tied to your wallet mnemonic.",
	Args:  validateNoPosArgsFn,
	Run: func(cmd *cobra.Command, args []string) {
		dataDir := ensureSingleDataDir()
		// Generate a participation keys database and install it
		client := ensureKmdClient(dataDir)

		genID, err := client.GenesisID()
		if err != nil {
			return
		}

		keyDir := filepath.Join(dataDir, genID)
		files, err := ioutil.ReadDir(keyDir)
		if err != nil {
			return
		}

		// For each of these files
		cnt := 0
		for _, info := range files {
			var handle db.Accessor

			// If it can't be a participation key database, skip it
			if !config.IsRootKeyFilename(info.Name()) {
				continue
			}

			filename := info.Name()

			// Fetch a handle to this database
			handle, err = db.MakeErasableAccessor(filepath.Join(keyDir, filename))
			if err != nil {
				// Couldn't open it, skip it
				continue
			}

			// Fetch an account.Participation from the database
			root, err := algodAcct.RestoreRoot(handle)
			handle.Close()
			if err != nil {
				// Couldn't read it, skip it
				continue
			}

			secretKey := root.Secrets().SK

			// Determine which wallet to import into
			var wh []byte
			if unencryptedWallet {
				wh, err = client.GetUnencryptedWalletHandle()
				if err != nil {
					reportErrorf(errorRequestFail, err)
				}
			} else {
				wh = ensureWalletHandle(dataDir, walletName)
			}

			resp, err := client.ImportKey(wh, secretKey[:])
			if err != nil {
				// If error is 'like' "key already exists", treat as warning and not an error
				if strings.Contains(err.Error(), "key already exists") {
					reportWarnf(errorRequestFail, err.Error()+"\n > Key File: "+filename)
				} else {
					reportErrorf(errorRequestFail, err)
				}
			} else {
				// Count the number of keys imported
				cnt++
				reportInfof(infoImportedKey, resp.Address)
			}
		}

		// Provide feedback on how many keys were imported
		plural := "s"
		if cnt == 1 {
			plural = ""
		}
		reportInfof(infoImportedNKeys, cnt, plural)
	},
}

<<<<<<< HEAD
type partkeyInfo struct {
	_struct         struct{}                        `codec:",omitempty,omitemptyarray"`
	Address         string                          `codec:"acct"`
	FirstValid      basics.Round                    `codec:"first"`
	LastValid       basics.Round                    `codec:"last"`
	VoteID          crypto.OneTimeSignatureVerifier `codec:"vote"`
	SelectionID     crypto.VRFVerifier              `codec:"sel"`
	StateProofID    merklekeystore.Verifier         `codec:"stprf"`
	VoteKeyDilution uint64                          `codec:"voteKD"`
=======
func strOrNA(value *uint64) string {
	if value == nil {
		return "N/A"
	}
	return uintToStr(*value)
>>>>>>> eea0a754
}

var partkeyInfoCmd = &cobra.Command{
	Use:   "partkeyinfo",
	Short: "Output details about all available part keys",
	Long:  `Output details about all available part keys in the specified data directory(ies), such as key validity period.`,
	Args:  validateNoPosArgsFn,
	Run: func(cmd *cobra.Command, args []string) {

		onDataDirs(func(dataDir string) {
			fmt.Printf("Dumping participation key info from %s...\n", dataDir)
			client := ensureAlgodClient(dataDir)

			// Make sure we don't already have a partkey valid for (or after) specified roundLastValid
			parts, err := client.ListParticipationKeys()
			if err != nil {
				reportErrorf(errorRequestFail, err)
			}

<<<<<<< HEAD
			for filename, part := range parts {
				fmt.Println("------------------------------------------------------------------")

				info := partkeyInfo{
					Address:         part.Address().String(),
					FirstValid:      part.FirstValid,
					LastValid:       part.LastValid,
					VoteID:          part.VotingSecrets().OneTimeSignatureVerifier,
					SelectionID:     part.VRFSecrets().PK,
					VoteKeyDilution: part.KeyDilution,
				}
				if certSigner := part.StateProofSigner(); certSigner != nil {
					info.StateProofID = *certSigner.GetVerifier()
				}
				infoString := protocol.EncodeJSON(&info)
				fmt.Printf("File: %s\n%s\n", filename, string(infoString))
=======
			for _, part := range parts {
				fmt.Println()
				fmt.Printf("Participation ID:          %s\n", part.Id)
				fmt.Printf("Parent address:            %s\n", part.Address)
				fmt.Printf("Last vote round:           %s\n", strOrNA(part.LastVote))
				fmt.Printf("Last block proposal round: %s\n", strOrNA(part.LastBlockProposal))
				// PKI TODO: enable with state proof support.
				//fmt.Printf("Last state proof round:    %s\n", strOrNA(part.LastStateProof))
				fmt.Printf("Effective first round:     %s\n", strOrNA(part.EffectiveFirstValid))
				fmt.Printf("Effective last round:      %s\n", strOrNA(part.EffectiveLastValid))
				fmt.Printf("First round:               %d\n", part.Key.VoteFirstValid)
				fmt.Printf("Last round:                %d\n", part.Key.VoteLastValid)
				fmt.Printf("Key dilution:              %d\n", part.Key.VoteKeyDilution)
				fmt.Printf("Selection key:             %s\n", base64.StdEncoding.EncodeToString(part.Key.SelectionParticipationKey))
				fmt.Printf("Voting key:                %s\n", base64.StdEncoding.EncodeToString(part.Key.VoteParticipationKey))
				// PKI TODO: enable with state proof support.
				//fmt.Printf("State proof key:           %s\n", base64.StdEncoding.EncodeToString(part.StateProofKey))
>>>>>>> eea0a754
			}
		})
	},
}

var markNonparticipatingCmd = &cobra.Command{
	Use:   "marknonparticipating",
	Short: "Permanently mark an account as not participating (i.e. offline and earns no rewards)",
	Long:  "Permanently mark an account as not participating (as opposed to Online or Offline). Once marked, the account can never go online or offline, it is forever nonparticipating, and it will never earn rewards on its balance.",
	Args:  validateNoPosArgsFn,
	Run: func(cmd *cobra.Command, args []string) {

		checkTxValidityPeriodCmdFlags(cmd)

		dataDir := ensureSingleDataDir()
		client := ensureFullClient(dataDir)
		firstTxRound, lastTxRound, err := client.ComputeValidityRounds(firstValid, lastValid, numValidRounds)
		if err != nil {
			reportErrorf(errorConstructingTX, err)
		}
		utx, err := client.MakeUnsignedBecomeNonparticipatingTx(accountAddress, firstTxRound, lastTxRound, transactionFee)
		if err != nil {
			reportErrorf(errorConstructingTX, err)
		}

		if statusChangeTxFile != "" {
			err = writeTxnToFile(client, false, dataDir, walletName, utx, statusChangeTxFile)
			if err != nil {
				reportErrorf(fileWriteError, statusChangeTxFile, err)
			}
			return
		}

		// Sign & broadcast the transaction
		wh, pw := ensureWalletHandleMaybePassword(dataDir, walletName, true)
		txid, err := client.SignAndBroadcastTransaction(wh, pw, utx)
		if err != nil {
			reportErrorf(errorOnlineTX, err)
		}
		fmt.Printf("Transaction id for mark-nonparticipating transaction: %s\n", txid)

		if noWaitAfterSend {
			fmt.Println("Note: status will not change until transaction is finalized")
			return
		}

		_, err = waitForCommit(client, txid, lastTxRound)
		if err != nil {
			reportErrorf("error waiting for transaction to be committed: %v", err)
		}
	},
}<|MERGE_RESOLUTION|>--- conflicted
+++ resolved
@@ -1400,23 +1400,11 @@
 	},
 }
 
-<<<<<<< HEAD
-type partkeyInfo struct {
-	_struct         struct{}                        `codec:",omitempty,omitemptyarray"`
-	Address         string                          `codec:"acct"`
-	FirstValid      basics.Round                    `codec:"first"`
-	LastValid       basics.Round                    `codec:"last"`
-	VoteID          crypto.OneTimeSignatureVerifier `codec:"vote"`
-	SelectionID     crypto.VRFVerifier              `codec:"sel"`
-	StateProofID    merklekeystore.Verifier         `codec:"stprf"`
-	VoteKeyDilution uint64                          `codec:"voteKD"`
-=======
 func strOrNA(value *uint64) string {
 	if value == nil {
 		return "N/A"
 	}
 	return uintToStr(*value)
->>>>>>> eea0a754
 }
 
 var partkeyInfoCmd = &cobra.Command{
@@ -1436,24 +1424,6 @@
 				reportErrorf(errorRequestFail, err)
 			}
 
-<<<<<<< HEAD
-			for filename, part := range parts {
-				fmt.Println("------------------------------------------------------------------")
-
-				info := partkeyInfo{
-					Address:         part.Address().String(),
-					FirstValid:      part.FirstValid,
-					LastValid:       part.LastValid,
-					VoteID:          part.VotingSecrets().OneTimeSignatureVerifier,
-					SelectionID:     part.VRFSecrets().PK,
-					VoteKeyDilution: part.KeyDilution,
-				}
-				if certSigner := part.StateProofSigner(); certSigner != nil {
-					info.StateProofID = *certSigner.GetVerifier()
-				}
-				infoString := protocol.EncodeJSON(&info)
-				fmt.Printf("File: %s\n%s\n", filename, string(infoString))
-=======
 			for _, part := range parts {
 				fmt.Println()
 				fmt.Printf("Participation ID:          %s\n", part.Id)
@@ -1469,9 +1439,12 @@
 				fmt.Printf("Key dilution:              %d\n", part.Key.VoteKeyDilution)
 				fmt.Printf("Selection key:             %s\n", base64.StdEncoding.EncodeToString(part.Key.SelectionParticipationKey))
 				fmt.Printf("Voting key:                %s\n", base64.StdEncoding.EncodeToString(part.Key.VoteParticipationKey))
+				if certSigner := part.StateProofSigner(); certSigner != nil {
+					stateProofID = *certSigner.GetVerifier()
+					fmt.Printf("State proof ID:            %s\n", base64.StdEncoding.EncodeToString(stateProofID))
+				}
 				// PKI TODO: enable with state proof support.
 				//fmt.Printf("State proof key:           %s\n", base64.StdEncoding.EncodeToString(part.StateProofKey))
->>>>>>> eea0a754
 			}
 		})
 	},
