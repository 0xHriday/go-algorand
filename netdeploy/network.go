// Copyright (C) 2019-2020 Algorand, Inc.
// This file is part of go-algorand
//
// go-algorand is free software: you can redistribute it and/or modify
// it under the terms of the GNU Affero General Public License as
// published by the Free Software Foundation, either version 3 of the
// License, or (at your option) any later version.
//
// go-algorand is distributed in the hope that it will be useful,
// but WITHOUT ANY WARRANTY; without even the implied warranty of
// MERCHANTABILITY or FITNESS FOR A PARTICULAR PURPOSE.  See the
// GNU Affero General Public License for more details.
//
// You should have received a copy of the GNU Affero General Public License
// along with go-algorand.  If not, see <https://www.gnu.org/licenses/>.

package netdeploy

import (
	"encoding/json"
	"fmt"
	"io/ioutil"
	"os"
	"path/filepath"
	"strings"
	"time"

	"github.com/algorand/go-algorand/config"
	"github.com/algorand/go-algorand/daemon/algod/api/spec/v1"
	"github.com/algorand/go-algorand/gen"
	"github.com/algorand/go-algorand/libgoal"
	"github.com/algorand/go-algorand/nodecontrol"
	"github.com/algorand/go-algorand/util"
)

const configFileName = "network.json"
const genesisFileName = config.GenesisJSONFile
const maxGetRelayAddressRetry = 50

// NetworkCfg contains the persisted configuration of the deployed network
type NetworkCfg struct {
	Name string
	// RelayDirs are directories where relays live (where we check for connection IP:Port)
	// They are stored relative to root dir (e.g. "Primary")
	RelayDirs    []string
	TemplateFile string // Template file used to create the network
}

// Network represents an instance of a deployed network
type Network struct {
	rootDir          string
	cfg              NetworkCfg
	nodeDirs         map[string]string // mapping between the node name and the directories where the node is operation on (not including RelayDirs)
	gen              gen.GenesisData
	nodeExitCallback nodecontrol.AlgodExitErrorCallback
}

// CreateNetworkFromTemplate uses the specified template to deploy a new private network
// under the specified root directory.
<<<<<<< HEAD
func CreateNetworkFromTemplate(name, rootDir, templateFile, binDir string, importKeys bool, nodeExitCallback nodecontrol.AlgodExitErrorCallback) (Network, error) {
=======
func CreateNetworkFromTemplate(name, rootDir, templateFile, binDir string, importKeys bool, nodeExitCallback nodecontrol.AlgodExitErrorCallback, consensus config.ConsensusProtocols) (Network, error) {
>>>>>>> 5df2b13a
	n := Network{
		rootDir:          rootDir,
		nodeExitCallback: nodeExitCallback,
	}
	n.cfg.Name = name
	n.cfg.TemplateFile = templateFile

	template, err := loadTemplate(templateFile)
	if err == nil {
		err = template.Validate()
	}
	if err != nil {
		return n, err
	}

	// Create the network root directory so we can generate genesis.json and prepare node data directories
	err = os.MkdirAll(rootDir, os.ModePerm)
	if err != nil {
		return n, err
	}
	template.Consensus = consensus
	err = template.generateGenesisAndWallets(rootDir, name, binDir)
	if err != nil {
		return n, err
	}

	n.cfg.RelayDirs, n.nodeDirs, n.gen, err = template.createNodeDirectories(rootDir, binDir, importKeys)
	if err != nil {
		return n, err
	}

	err = n.Save(rootDir)
	n.SetConsensus(binDir, consensus)
	return n, err
}

// LoadNetwork loads and initializes the Network state representing
// an existing deployed network.
func LoadNetwork(rootDir string) (Network, error) {
	n := Network{
		rootDir: rootDir,
	}

	if !isValidNetworkDir(rootDir) {
		return n, fmt.Errorf("does not appear to be a valid network root directory: %s", rootDir)
	}

	cfgFile := filepath.Join(rootDir, configFileName)

	var err error
	n.cfg, err = loadNetworkCfg(cfgFile)
	if err != nil {
		return n, err
	}

	err = n.scanForNodes()
	return n, err
}

func loadNetworkCfg(configFile string) (NetworkCfg, error) {
	cfg := NetworkCfg{}
	f, err := os.Open(configFile)
	if err != nil {
		return cfg, err
	}
	defer f.Close()
	dec := json.NewDecoder(f)
	err = dec.Decode(&cfg)
	return cfg, err
}

// Name returns the name of the private network
func (n Network) Name() string {
	return n.cfg.Name
}

// PrimaryDataDir returns the primary data directory for the network
func (n Network) PrimaryDataDir() string {
	return n.getNodeFullPath(n.cfg.RelayDirs[0])
}

// NodeDataDirs returns an array of node data directories (not the relays)
func (n Network) NodeDataDirs() []string {
	var directories []string
	for _, nodeDir := range n.nodeDirs {
		directories = append(directories, n.getNodeFullPath(nodeDir))
	}
	return directories
}

// GetNodeDir returns the node directory that is associated with the given node name.
func (n Network) GetNodeDir(nodeName string) (string, error) {
	possibleDir := n.getNodeFullPath(nodeName)
	if isNodeDir(possibleDir) {
		return possibleDir, nil
	}
	return "", fmt.Errorf("no node exists that is named '%s'", nodeName)
}

func isNodeDir(path string) bool {
	if util.IsDir(path) {
		if util.FileExists(filepath.Join(path, config.GenesisJSONFile)) {
			return true
		}
	}
	return false
}

// Genesis returns the genesis data for this network
func (n Network) Genesis() gen.GenesisData {
	return n.gen
}

func isValidNetworkDir(rootDir string) bool {
	cfgFile := filepath.Join(rootDir, configFileName)
	fileExists := util.FileExists(cfgFile)

	// If file exists, network assumed to exist
	if !fileExists {
		return false
	}

	// Now check for genesis.json file too
	cfgFile = filepath.Join(rootDir, genesisFileName)
	fileExists = util.FileExists(cfgFile)
	return fileExists
}

// Save persists the network state in the root directory (in network.json)
func (n Network) Save(rootDir string) error {
	cfgFile := filepath.Join(rootDir, configFileName)
	return saveNetworkCfg(n.cfg, cfgFile)
}

func (n Network) getNodeFullPath(nodeDir string) string {
	return filepath.Join(n.rootDir, nodeDir)
}

func saveNetworkCfg(cfg NetworkCfg, configFile string) error {
	f, err := os.Create(configFile)
	if err != nil {
		return err
	}
	defer f.Close()
	enc := json.NewEncoder(f)
	err = enc.Encode(&cfg)
	return err
}

func (n *Network) scanForNodes() error {
	// Enumerate direct sub-directories of our root and look for valid node data directories (where genesis.json exists)
	entries, err := ioutil.ReadDir(n.rootDir)
	if err != nil {
		return err
	}

	nodes := make(map[string]string)
	sawPrimeDir := false

	for _, entry := range entries {
		if !entry.IsDir() {
			continue
		}

		nodeName := entry.Name()
		genesisFile := filepath.Join(n.getNodeFullPath(nodeName), genesisFileName)
		fileExists := util.FileExists(genesisFile)
		if fileExists {
			isPrimeDir := strings.EqualFold(nodeName, n.cfg.RelayDirs[0])
			if isPrimeDir {
				sawPrimeDir = true
			} else {
				nodes[nodeName] = nodeName
			}
		}
	}
	if !sawPrimeDir {
		return fmt.Errorf("primary relay directory (%s) invalid - can't run", n.cfg.RelayDirs[0])
	}
	n.nodeDirs = nodes
	return nil
}

// Start the network, ensuring primary relay starts first
func (n Network) Start(binDir string, redirectOutput bool) error {
	// Start relays
	// Determine IP:PORT for said relays
	// Start remaining nodes, pointing at the relays
	// Wait for all to start, collect errors if any

	// Start Prime Relay and get its listening address

	var peerAddressListBuilder strings.Builder
	var relayAddress string
	var err error
	for _, relayDir := range n.cfg.RelayDirs {
		nodeFulllPath := n.getNodeFullPath(relayDir)
		nc := nodecontrol.MakeNodeController(binDir, nodeFulllPath)
		args := nodecontrol.AlgodStartArgs{
			RedirectOutput:    redirectOutput,
			ExitErrorCallback: n.nodeExitCallback,
			PeerAddress:       relayAddress, // on the first iteration it would be empty, which is ok. subsequent iterations would link all the relays.
		}

		_, err := nc.StartAlgod(args)
		if err != nil {
			return err
		}

		relayAddress, err = n.getRelayAddress(nc)
		if err != nil {
			return err
		}

		if peerAddressListBuilder.Len() != 0 {
			peerAddressListBuilder.WriteString(";")
		}
		peerAddressListBuilder.WriteString(relayAddress)
	}

	peerAddressList := peerAddressListBuilder.String()
	err = n.startNodes(binDir, peerAddressList, redirectOutput)
	return err
}

// retry fetching the relay address
func (n Network) getRelayAddress(nc nodecontrol.NodeController) (relayAddress string, err error) {
	for i := 1; ; i++ {
		relayAddress, err = nc.GetListeningAddress()
		if err == nil {
			return
		}
		if i <= maxGetRelayAddressRetry {
			time.Sleep(100 * time.Millisecond)
		} else {
			break
		}
	}
	return
}

// GetPeerAddresses returns an array of Relay addresses, if any; to be used to start nodes
// outside of the main 'Start' call.
func (n Network) GetPeerAddresses(binDir string) []string {
	var peerAddresses []string
	for _, relayDir := range n.cfg.RelayDirs {
		nc := nodecontrol.MakeNodeController(binDir, n.getNodeFullPath(relayDir))
		relayAddress, err := nc.GetListeningAddress()
		if err == nil {
			peerAddresses = append(peerAddresses, relayAddress)
		}
	}
	return peerAddresses
}

func (n Network) startNodes(binDir, relayAddress string, redirectOutput bool) error {
	args := nodecontrol.AlgodStartArgs{
		PeerAddress:       relayAddress,
		RedirectOutput:    redirectOutput,
		ExitErrorCallback: n.nodeExitCallback,
	}
	for _, nodeDir := range n.nodeDirs {
		nc := nodecontrol.MakeNodeController(binDir, n.getNodeFullPath(nodeDir))
		_, err := nc.StartAlgod(args)
		if err != nil {
			return err
		}
	}
	return nil
}

// StartNode can be called to start a node after the network has been started.
// It determines the correct PeerAddresses to use.
func (n Network) StartNode(binDir, nodeDir string, redirectOutput bool) (err error) {
	controller := nodecontrol.MakeNodeController(binDir, nodeDir)
	peers := n.GetPeerAddresses(binDir)
	peerAddresses := strings.Join(peers, ";")

	_, err = controller.StartAlgod(nodecontrol.AlgodStartArgs{
		PeerAddress:    peerAddresses,
		RedirectOutput: redirectOutput,
	})
	return
}

// Stop the network, ensuring primary relay stops first
// No return code - we try to kill them if we can (if we read valid PID file)
func (n Network) Stop(binDir string) {
	c := make(chan struct{}, len(n.cfg.RelayDirs)+len(n.nodeDirs))
	stopNodeContoller := func(nc *nodecontrol.NodeController) {
		defer func() {
			c <- struct{}{}
		}()
		nc.FullStop()
	}
	for _, relayDir := range n.cfg.RelayDirs {
		relayDataDir := n.getNodeFullPath(relayDir)
		nc := nodecontrol.MakeNodeController(binDir, relayDataDir)
		algodKmdPath, _ := filepath.Abs(filepath.Join(relayDataDir, libgoal.DefaultKMDDataDir))
		nc.SetKMDDataDir(algodKmdPath)
		go stopNodeContoller(&nc)
	}
	for _, nodeDir := range n.nodeDirs {
		nodeDataDir := n.getNodeFullPath(nodeDir)
		nc := nodecontrol.MakeNodeController(binDir, nodeDataDir)
		algodKmdPath, _ := filepath.Abs(filepath.Join(nodeDataDir, libgoal.DefaultKMDDataDir))
		nc.SetKMDDataDir(algodKmdPath)
		go stopNodeContoller(&nc)
	}
	// wait until we finish stopping all the node controllers.
	for i := cap(c); i > 0; i-- {
		<-c
	}
	close(c)
}

// NetworkNodeStatus represents the result from checking the status of a particular node instance
type NetworkNodeStatus struct {
	Status v1.NodeStatus
	Error  error
}

// GetGoalClient returns the libgoal.Client for the specified node name
func (n Network) GetGoalClient(binDir, nodeName string) (lg libgoal.Client, err error) {
	nodeDir, err := n.GetNodeDir(nodeName)
	if err != nil {
		return
	}
	return libgoal.MakeClientWithBinDir(binDir, nodeDir, nodeDir, libgoal.DynamicClient)
}

// GetNodeController returns the node controller for the specified node name
func (n Network) GetNodeController(binDir, nodeName string) (nc nodecontrol.NodeController, err error) {
	nodeDir, err := n.GetNodeDir(nodeName)
	if err != nil {
		return
	}
	nc = nodecontrol.MakeNodeController(binDir, nodeDir)
	return
}

// NodesStatus retrieves the status of all nodes in the network and returns the status/error for each
func (n Network) NodesStatus(binDir string) map[string]NetworkNodeStatus {
	statuses := make(map[string]NetworkNodeStatus)

	for _, relayDir := range n.cfg.RelayDirs {
		var status v1.NodeStatus
		nc := nodecontrol.MakeNodeController(binDir, n.getNodeFullPath(relayDir))
		algodClient, err := nc.AlgodClient()
		if err == nil {
			status, err = algodClient.Status()
		}
		statuses[relayDir] = NetworkNodeStatus{
			status,
			err,
		}
	}

	for _, nodeDir := range n.nodeDirs {
		var status v1.NodeStatus
		nc := nodecontrol.MakeNodeController(binDir, n.getNodeFullPath(nodeDir))
		algodClient, err := nc.AlgodClient()
		if err == nil {
			status, err = algodClient.Status()
		}
		statuses[nodeDir] = NetworkNodeStatus{
			status,
			err,
		}
	}

	return statuses
}

// Delete the network - try stopping it first if we can.
// No return code - we try to kill them if we can (if we read valid PID file)
func (n Network) Delete(binDir string) error {
	n.Stop(binDir)
	return os.RemoveAll(n.rootDir)
}

// SetConsensus applies a new consensus settings which would get deployed before
// any of the nodes starts
func (n Network) SetConsensus(binDir string, consensus config.ConsensusProtocols) error {
	for _, relayDir := range n.cfg.RelayDirs {
		relayFulllPath := n.getNodeFullPath(relayDir)
		nc := nodecontrol.MakeNodeController(binDir, relayFulllPath)
		err := nc.SetConsensus(consensus)
		if err != nil {
			return err
		}
	}
	for _, nodeDir := range n.nodeDirs {
		nodeFulllPath := n.getNodeFullPath(nodeDir)
		nc := nodecontrol.MakeNodeController(binDir, nodeFulllPath)
		err := nc.SetConsensus(consensus)
		if err != nil {
			return err
		}
	}
	return nil
}<|MERGE_RESOLUTION|>--- conflicted
+++ resolved
@@ -57,11 +57,7 @@
 
 // CreateNetworkFromTemplate uses the specified template to deploy a new private network
 // under the specified root directory.
-<<<<<<< HEAD
-func CreateNetworkFromTemplate(name, rootDir, templateFile, binDir string, importKeys bool, nodeExitCallback nodecontrol.AlgodExitErrorCallback) (Network, error) {
-=======
 func CreateNetworkFromTemplate(name, rootDir, templateFile, binDir string, importKeys bool, nodeExitCallback nodecontrol.AlgodExitErrorCallback, consensus config.ConsensusProtocols) (Network, error) {
->>>>>>> 5df2b13a
 	n := Network{
 		rootDir:          rootDir,
 		nodeExitCallback: nodeExitCallback,
